from typing import Callable, Dict, Optional
import os
import tempfile
from hashlib import blake2b
from pathlib import Path
import re

import aiohttp
from tqdm.auto import tqdm

# Where shall we store files by default when we pull them down?
default_file_cache_name = os.path.join(tempfile.gettempdir(), 'servicex')


class ServiceX_Exception(Exception):
    'Raised when something has gone wrong in the ServiceX remote service'
    def __init__(self, msg):
        super().__init__(self, msg)


class ServiceXFrontEndException(Exception):
    'Raised to indicate an API error in use of the servicex library'
    def __init__(self, msg):
        super().__init__(self, msg)


class _status_update_wrapper:
    '''
    Internal class to make it easier to deal with the updater
    '''
    def __init__(self, callback:
                 Optional[Callable[[Optional[int], int, int, int], None]] = None):
        self._total: Optional[int] = None
        self._processed: Optional[int] = None
        self._downloaded: Optional[int] = None
        self._failed: int = 0
        self._callback = callback

    @property
    def total(self) -> Optional[int]:
        return self._total

    @property
    def failed(self) -> int:
        return self._failed

    def broadcast(self):
        'Send an update back to the system'
        if self._callback is not None:
            if self._total is not None \
                    or self._processed is not None \
                    or self._callback is not None:
                if self._processed is None:
                    self._processed = 0
                if self._downloaded is None:
                    self._downloaded = 0
                self._callback(self._total, self._processed, self._downloaded, self._failed)

    def update(self, processed: Optional[int] = None,
               downloaded: Optional[int] = None,
               total: Optional[int] = None,
               failed: Optional[int] = None):
        if total is not None:
            if self._total is not None:
                if total > self._total:
                    self._total = total
            else:
                self._total = total
        if processed is not None:
            self._processed = processed
        if downloaded is not None:
            self._downloaded = downloaded
        if failed is not None:
            self._failed = failed

    def inc(self, downloaded: Optional[int] = None):
        if downloaded is not None:
            if self._downloaded is None:
                self._downloaded = downloaded
            else:
                self._downloaded += downloaded


def _run_default_wrapper(t: Optional[int], p: int, d: int, f: int) -> None:
    'Place holder to run the default runner'
    assert False, 'This should never be called'


class _default_wrapper_mgr:
    'Default prorgress bar'
    def __init__(self, sample_name: Optional[str] = None):
        self._tqdm_p = tqdm(total=9e9, desc=sample_name, unit='file',
                            leave=True, dynamic_ncols=True,
                            bar_format='{l_bar}{bar}| {n_fmt}/{total_fmt} [{elapsed}]')
        self._tqdm_d = tqdm(total=9e9, desc="        Downloaded", unit='file',
                            leave=True, dynamic_ncols=True,
                            bar_format='{l_bar}{bar}| {n_fmt}/{total_fmt} [{elapsed}]')

    def _update_bar(self, bar: tqdm, total: Optional[int], num: int, failed: int):
        if total is not None:
            if bar.total != total:
                # There is a bug in the tqm library if running in a notebook
                # See https://github.com/tqdm/tqdm/issues/688
                # This forces us to do the reset, sadly.
                old_num = bar.n  # type: int
                bar.reset(total)
                bar.update(old_num)
        bar.update(num - bar.n)
        bar.refresh()

        if total is not None and (num + failed) == total:
            bar.close()

<<<<<<< HEAD
    def update(self, total: Optional[int], processed: int, downloaded: int):
        self._update_bar(self._tqdm_p, total, processed)
        self._update_bar(self._tqdm_d, total, downloaded)


# Changes in the json that won't affect the result
_json_keys_to_ignore_for_hash = ['workers']


async def _submit_or_lookup_transform(client: aiohttp.ClientSession,
                                      servicex_endpoint: str,
                                      use_cache: bool,
                                      json_query: Dict[str, str]) -> str:
    '''
    Submit a transform, or look it up in our local query database
    '''
    # Check the cache
    hasher = blake2b(digest_size=20)
    for k, v in json_query.items():
        if k not in _json_keys_to_ignore_for_hash:
            hasher.update(k.encode())
            hasher.update(str(v).encode())
    hash = hasher.hexdigest()

    hash_file = Path(default_file_cache_name) / 'request-cache' / hash
    if use_cache and hash_file.exists():
        with hash_file.open('r') as r:
            return r.readline().strip()

    # Make the query.
    async with client.post(f'{servicex_endpoint}/transformation', json=json_query) as response:
        r = await response.json()
        if response.status != 200:
            raise ServiceX_Exception('ServiceX rejected the transformation request: '
                                     f'({response.status}){r}')
        req_id = r["request_id"]

        hash_file.parent.mkdir(parents=True, exist_ok=True)
        with hash_file.open('w') as w:
            w.write(f'{req_id}\n')
            # In case humans come poking around
            w.write(str(json_query))
            w.write('\n')

    return req_id


def _clean_linq(linq: str) -> str:
    '''
    Noramlize the variables in a linq expression. Should make the
    linq expression more easily comparable even if the algorithm that
    generates the underlying variable numbers changes.

    # TODO: Assumes a form with "exx" as the names. Clearly, this can't work.
    # This needs mods.
    '''
    all_uses = re.findall('e[0-9]+', linq)
    index = 0
    used = []
    mapping = {}
    for v in all_uses:
        if v not in used:
            used.append(v)
            new_var = f'a{index}'
            index += 1
            mapping[v] = new_var

    if len(mapping) == 0:
        return linq

    max_len = max([len(k) for k in mapping.keys()])
    for l in range(max_len, 0, -1):
        for k in mapping.keys():
            if len(k) == l:
                linq = linq.replace(k, mapping[k])

    return linq
=======
    def update(self, total: Optional[int], processed: int, downloaded: int, failed: int):
        self._update_bar(self._tqdm_p, total, processed, failed)
        self._update_bar(self._tqdm_d, total, downloaded, failed)
>>>>>>> 5355be8f
<|MERGE_RESOLUTION|>--- conflicted
+++ resolved
@@ -111,10 +111,9 @@
         if total is not None and (num + failed) == total:
             bar.close()
 
-<<<<<<< HEAD
-    def update(self, total: Optional[int], processed: int, downloaded: int):
-        self._update_bar(self._tqdm_p, total, processed)
-        self._update_bar(self._tqdm_d, total, downloaded)
+    def update(self, total: Optional[int], processed: int, downloaded: int, failed: int):
+        self._update_bar(self._tqdm_p, total, processed, failed)
+        self._update_bar(self._tqdm_d, total, downloaded, failed)
 
 
 # Changes in the json that won't affect the result
@@ -188,9 +187,4 @@
             if len(k) == l:
                 linq = linq.replace(k, mapping[k])
 
-    return linq
-=======
-    def update(self, total: Optional[int], processed: int, downloaded: int, failed: int):
-        self._update_bar(self._tqdm_p, total, processed, failed)
-        self._update_bar(self._tqdm_d, total, downloaded, failed)
->>>>>>> 5355be8f
+    return linq