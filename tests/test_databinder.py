--- conflicted
+++ resolved
@@ -2,13 +2,9 @@
 from unittest.mock import patch
 from pydantic import ValidationError
 
-<<<<<<< HEAD
-from servicex import ServiceXSpec, FileListDataset, RucioDatasetIdentifier, dataset
+from servicex import ServiceXSpec, dataset
 from servicex.query_core import ServiceXException
-=======
-from servicex import ServiceXSpec, dataset
 from servicex.dataset import FileList, Rucio
->>>>>>> 1f72cfc7
 
 
 def basic_spec(samples=None):
